--- conflicted
+++ resolved
@@ -11,13 +11,8 @@
 import { Point } from '../../shared/point';
 import { Location } from '../../shared/location';
 
-<<<<<<< HEAD
 interface Route {
   directions: string[]
-=======
-interface Route { 
-  directions: string[] 
->>>>>>> cc030fea
   distances: string[]
   directionPoints: Point[]
   routePoint: Point[]
@@ -42,10 +37,6 @@
     directionPoints: [],
     routePoint: []
   };
-<<<<<<< HEAD
-=======
-  
->>>>>>> cc030fea
   viewAltRoute: boolean;
   noDirectionsAvailable: boolean;
   location: Location;
@@ -62,10 +53,6 @@
     this.location = new Location();
     this.dispatchingService.getDispatchingResults()
       .subscribe(results => {
-<<<<<<< HEAD
-=======
-        
->>>>>>> cc030fea
         this.viewAltRoute = this.dispatchingService.getDispatchingParameters().getAlternativeCarRoute;
 
         this.mainRoute = {
@@ -74,11 +61,7 @@
           directionPoints: results[0].itineraryPoints,
           routePoint: results[0].routePoints,
         }
-<<<<<<< HEAD
         if (results[0].alternativeCarRoutePoints.length > 0) {
-=======
-        if (results[0].alternativeCarRoutePoints != null){
->>>>>>> cc030fea
           this.altRoute = {
             directions: results[0].alternativeCarRoutePoints[0].itineraryText,
             distances: results[0].alternativeCarRoutePoints[0].itineraryDistance,
@@ -87,24 +70,16 @@
           }
           this.renameDestinationsInAltDirections();
         }
-<<<<<<< HEAD
-=======
-        
->>>>>>> cc030fea
+
         this.noDirectionsAvailable = this.mainRoute.directions.length === 0;
 
         this.renameDestinationsInDirections();
 
         this.mapService.showAlternativeResults(this.altRoute.routePoint);
         this.mapService.showDispatchingResults(this.mainRoute.routePoint, this.dispatchingService.getPinsAdded());
-<<<<<<< HEAD
 
         this.spinnerService.stop();
       }, error => {
-=======
-        
-        this.spinnerService.stop(); }, error => {
->>>>>>> cc030fea
         this.toasterService.pop('error', 'Error routing',
           'An error has occured. Please make sure that the locations you are trying to route to are in the supported regions');
       });
@@ -132,7 +107,7 @@
         var pinIndex = 1;
         for (var i = 0; i < directions.length && location.length > 0; i++) {
           var direction = directions[i];
-          if(direction.startsWith("Arrive at Stop: Y")){
+          if (direction.startsWith("Arrive at Stop: Y")) {
             directions[i] = "Arrive at Stop " + pinIndex + ": " + location[pinIndex].address
             pinIndex += 1;
           }
@@ -157,29 +132,29 @@
       });
 
 
-  } 
+  }
 
   toggleRoutes(item) {
     if (item.tab.textLabel === "Main Route") {
       console.log('main');
       this.mapService.showAlternativeResults(this.altRoute.routePoint);
       this.mapService.showDispatchingResults(this.mainRoute.routePoint, this.dispatchingService.getPinsAdded());
-        
+
     } else {
       this.mapService.showAlternativeResults(this.mainRoute.routePoint);
       this.mapService.showDispatchingResults(this.altRoute.routePoint, this.dispatchingService.getPinsAdded());
-        
+
     }
   }
 
-  private renameDestinationsInDirections(){
+  private renameDestinationsInDirections() {
     this.dispatchingService.getDispatchingPinsResult()
       .subscribe(location => {
         var directions = this.mainRoute.directions;
         var pinIndex = 1;
         for (var i = 0; i < directions.length && location.length > 0; i++) {
           var direction = directions[i];
-          if(direction.startsWith("Arrive at Stop: Y")){
+          if (direction.startsWith("Arrive at Stop: Y")) {
             directions[i] = "Arrive at Stop " + pinIndex + ": " + location[pinIndex].address
             pinIndex += 1;
           }
@@ -188,14 +163,14 @@
       });
   }
 
-  private renameDestinationsInAltDirections(){
+  private renameDestinationsInAltDirections() {
     this.dispatchingService.getDispatchingPinsResult()
       .subscribe(location => {
         var directions = this.altRoute.directions;
         var pinIndex = 1;
         for (var i = 0; i < directions.length && location.length > 0; i++) {
           var direction = directions[i];
-          if(direction.startsWith("Arrive at Stop")){
+          if (direction.startsWith("Arrive at Stop")) {
             directions[i] = "Arrive at Stop " + pinIndex + ": " + location[pinIndex].address
             pinIndex += 1;
           }
